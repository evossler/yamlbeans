/*
 * Copyright (c) 2008 Nathan Sweet
 * 
 * Permission is hereby granted, free of charge, to any person obtaining a copy of this software and associated documentation
 * files (the "Software"), to deal in the Software without restriction, including without limitation the rights to use, copy,
 * modify, merge, publish, distribute, sublicense, and/or sell copies of the Software, and to permit persons to whom the Software
 * is furnished to do so, subject to the following conditions:
 * 
 * The above copyright notice and this permission notice shall be included in all copies or substantial portions of the Software.
 * 
 * THE SOFTWARE IS PROVIDED "AS IS", WITHOUT WARRANTY OF ANY KIND, EXPRESS OR IMPLIED, INCLUDING BUT NOT LIMITED TO THE WARRANTIES
 * OF MERCHANTABILITY, FITNESS FOR A PARTICULAR PURPOSE AND NONINFRINGEMENT. IN NO EVENT SHALL THE AUTHORS OR COPYRIGHT HOLDERS BE
 * LIABLE FOR ANY CLAIM, DAMAGES OR OTHER LIABILITY, WHETHER IN AN ACTION OF CONTRACT, TORT OR OTHERWISE, ARISING FROM, OUT OF OR
 * IN CONNECTION WITH THE SOFTWARE OR THE USE OR OTHER DEALINGS IN THE SOFTWARE.
 */

package com.esotericsoftware.yamlbeans;

import java.lang.annotation.Annotation;
import java.lang.reflect.Constructor;
import java.lang.reflect.Field;
import java.lang.reflect.InvocationTargetException;
import java.lang.reflect.Method;
import java.lang.reflect.Modifier;
import java.lang.reflect.Type;
import java.util.ArrayList;
import java.util.Collections;
import java.util.HashMap;
import java.util.HashSet;
import java.util.List;
import java.util.Map;
import java.util.Set;
import java.util.TreeSet;

import com.esotericsoftware.yamlbeans.YamlConfig.ConstructorParameters;

/** Utility for dealing with beans and public fields.
 * @author <a href="mailto:misc@n4te.com">Nathan Sweet</a> */
class Beans {
	private Beans () {
	}

	static public boolean isScalar (Class c) {
		return c.isPrimitive() || c == String.class || c == Integer.class || c == Boolean.class || c == Float.class
			|| c == Long.class || c == Double.class || c == Short.class || c == Byte.class || c == Character.class;
	}

	static public DeferredConstruction getDeferredConstruction (Class type, YamlConfig config) {
		ConstructorParameters parameters = config.readConfig.constructorParameters.get(type);
		if (parameters != null) return new DeferredConstruction(parameters.constructor, parameters.parameterNames);
		try {
			Class constructorProperties = Class.forName("java.beans.ConstructorProperties");
			for (Constructor typeConstructor : type.getConstructors()) {
				Annotation annotation = typeConstructor.getAnnotation(constructorProperties);
				if (annotation == null) continue;
				String[] parameterNames = (String[])constructorProperties.getMethod("value").invoke(annotation, (Object[])null);
				return new DeferredConstruction(typeConstructor, parameterNames);
			}
		} catch (Exception ignored) {
		}
		return null;
	}

	static public Object createObject (Class type, boolean privateConstructors) throws InvocationTargetException {
		// Use no-arg constructor.
		Constructor constructor = null;
		for (Constructor typeConstructor : type.getConstructors()) {
			if (typeConstructor.getParameterTypes().length == 0) {
				constructor = typeConstructor;
				break;
			}
		}

		if (constructor == null && privateConstructors) {
			// Try a private constructor.
			try {
				constructor = type.getDeclaredConstructor();
				constructor.setAccessible(true);
			} catch (SecurityException ignored) {
			} catch (NoSuchMethodException ignored) {
			}
		}

		// Otherwise try to use a common implementation.
		if (constructor == null) {
			try {
				if (List.class.isAssignableFrom(type)) {
					constructor = ArrayList.class.getConstructor(new Class[0]);
				} else if (Set.class.isAssignableFrom(type)) {
					constructor = HashSet.class.getConstructor(new Class[0]);
				} else if (Map.class.isAssignableFrom(type)) {
					constructor = HashMap.class.getConstructor(new Class[0]);
				}
			} catch (Exception ex) {
				throw new InvocationTargetException(ex, "Error getting constructor for class: " + type.getName());
			}
		}

		if (constructor == null)
			throw new InvocationTargetException(null, "Unable to find a no-arg constructor for class: " + type.getName());

		try {
			return constructor.newInstance();
		} catch (Exception ex) {
			throw new InvocationTargetException(ex, "Error constructing instance of class: " + type.getName());
		}
	}

	static public Set<Property> getProperties (Class type, boolean beanProperties, boolean privateFields, YamlConfig config) {
		if (type == null) throw new IllegalArgumentException("type cannot be null.");
		Class[] noArgs = new Class[0], oneArg = new Class[1];
		Set<Property> properties = new TreeSet();
		for (Field field : getAllFields(type)) {
			String name = field.getName();

			if (beanProperties) {
				DeferredConstruction deferredConstruction = getDeferredConstruction(type, config);
				boolean constructorProperty = deferredConstruction != null && deferredConstruction.hasParameter(name);

				String nameUpper = Character.toUpperCase(name.charAt(0)) + name.substring(1);
				Method getMethod = null, setMethod = null;
				try {
					oneArg[0] = field.getType();
					setMethod = type.getMethod("set" + nameUpper, oneArg);
				} catch (Exception ignored) {
				}
				try {
					getMethod = type.getMethod("get" + nameUpper, noArgs);
				} catch (Exception ignored) {
				}
				if (getMethod != null && (setMethod != null || constructorProperty)) {
					properties.add(new MethodProperty(name, setMethod, getMethod));
					continue;
				}
			}

			int modifiers = field.getModifiers();
			if (Modifier.isStatic(modifiers) || Modifier.isTransient(modifiers)) continue;
			if (!Modifier.isPublic(modifiers)) {
				if (!privateFields) continue;
				field.setAccessible(true);
			}
			properties.add(new FieldProperty(field));
		}
		return properties;
	}

	static public Property getProperty (Class type, String name, boolean beanProperties, boolean privateFields, YamlConfig config) {
		if (type == null) throw new IllegalArgumentException("type cannot be null.");
		if (name == null || name.length() == 0) throw new IllegalArgumentException("name cannot be null or empty.");
		Class[] noArgs = new Class[0], oneArg = new Class[1];
		for (Field field : getAllFields(type)) {
			if (!field.getName().equals(name)) continue;

			if (beanProperties) {
				DeferredConstruction deferredConstruction = getDeferredConstruction(type, config);
				boolean constructorProperty = deferredConstruction != null && deferredConstruction.hasParameter(name);

				String nameUpper = Character.toUpperCase(name.charAt(0)) + name.substring(1);
				Method getMethod = null, setMethod = null;
				try {
					oneArg[0] = field.getType();
					setMethod = type.getMethod("set" + nameUpper, oneArg);
				} catch (Exception ignored) {
				}
				try {
					getMethod = type.getMethod("get" + nameUpper, noArgs);
				} catch (Exception ignored) {
				}
				if (getMethod != null && (setMethod != null || constructorProperty))
					return new MethodProperty(name, setMethod, getMethod);
			}

			int modifiers = field.getModifiers();
			if (Modifier.isStatic(modifiers) || Modifier.isTransient(modifiers)) continue;
			if (!Modifier.isPublic(modifiers)) {
				if (!privateFields) continue;
				field.setAccessible(true);
			}
			return new FieldProperty(field);
		}
		return null;
	}

	static private ArrayList<Field> getAllFields (Class type) {
		ArrayList<Field> allFields = new ArrayList();
		Class nextClass = type;
		while (nextClass != null && nextClass != Object.class) {
			Collections.addAll(allFields, nextClass.getDeclaredFields());
			nextClass = nextClass.getSuperclass();
		}
		return allFields;
	}

	static public class MethodProperty extends Property {
		private final Method setMethod, getMethod;

		public MethodProperty (String name, Method setMethod, Method getMethod) {
			super(getMethod.getDeclaringClass(), name, getMethod.getReturnType());
			this.setMethod = setMethod;
			this.getMethod = getMethod;
		}

		public void set (Object object, Object value) throws Exception {
			if (object instanceof DeferredConstruction) {
				((DeferredConstruction)object).storeProperty(this, value);
				return;
			}
			setMethod.invoke(object, value);
		}

		public Object get (Object object) throws Exception {
			return getMethod.invoke(object);
		}
	}

	static public class FieldProperty extends Property {
		private final Field field;

		public FieldProperty (Field field) {
			super(field.getDeclaringClass(), field.getName(), field.getType(), field.getGenericType());
			this.field = field;
		}

		public void set (Object object, Object value) throws Exception {
			if (object instanceof DeferredConstruction) {
				((DeferredConstruction)object).storeProperty(this, value);
				return;
			}
			field.set(object, value);
		}

		public Object get (Object object) throws Exception {
			return field.get(object);
		}
	}

	static public abstract class Property implements Comparable<Property> {
		private final Class declaringClass;
		private final String name;
		private final Class type;
		private final Type genericType;

		Property (Class declaringClass, String name, Class type, Type genericType) {
			this.declaringClass = declaringClass;
			this.name = name;
			this.type = type;
			this.genericType = genericType;
		}

<<<<<<< HEAD
		Property (Class declaringClass, PropertyDescriptor property) throws IntrospectionException {
			this.declaringClass = declaringClass;
			this.name = property.getName();
			try {
				// The PropertyDescriptor returns the wrong type if the getter is an implementation of a interface method with a
				// generic return value.
				Method readMethod = property.getReadMethod().getDeclaringClass()
					.getDeclaredMethod(property.getReadMethod().getName(), new Class[0]);
				type = readMethod.getReturnType();
				genericType = readMethod.getGenericReturnType();
			} catch (Exception ex) {
				IntrospectionException introspectionEx = new IntrospectionException("Error getting ");
				introspectionEx.initCause(ex);
				throw introspectionEx;
			}
		}

=======
>>>>>>> b70cd769
		public int hashCode () {
			final int prime = 31;
			int result = 1;
			result = prime * result + ((declaringClass == null) ? 0 : declaringClass.hashCode());
			result = prime * result + ((name == null) ? 0 : name.hashCode());
			result = prime * result + ((type == null) ? 0 : type.hashCode());
			result = prime * result + ((genericType == null) ? 0 : genericType.hashCode());
			return result;
		}

		public boolean equals (Object obj) {
			if (this == obj) return true;
			if (obj == null) return false;
			if (getClass() != obj.getClass()) return false;
			Property other = (Property)obj;
			if (declaringClass == null) {
				if (other.declaringClass != null) return false;
			} else if (!declaringClass.equals(other.declaringClass)) return false;
			if (name == null) {
				if (other.name != null) return false;
			} else if (!name.equals(other.name)) return false;
			if (type == null) {
				if (other.type != null) return false;
			} else if (!type.equals(other.type)) return false;
			if (genericType == null) {
				if (other.genericType != null) return false;
			} else if (!genericType.equals(other.genericType)) return false;
			return true;
		}

		public Class getDeclaringClass () {
			return declaringClass;
		}

		public Type getGenericType () {
			return genericType;
		}

		public Class getType () {
			return type;
		}

		public String getName () {
			return name;
		}

		public String toString () {
			return name;
		}

		public int compareTo (Property o) {
			int comparison = name.compareTo(o.name);
			if (comparison != 0) {
				// Sort id and name above all other fields.
				if (name.equals("id")) return -1;
				if (o.name.equals("id")) return 1;
				if (name.equals("name")) return -1;
				if (o.name.equals("name")) return 1;
			}
			return comparison;
		}

		abstract public void set (Object object, Object value) throws Exception;

		abstract public Object get (Object object) throws Exception;
	}
}
<|MERGE_RESOLUTION|>--- conflicted
+++ resolved
@@ -1,337 +1,342 @@
-/*
- * Copyright (c) 2008 Nathan Sweet
- * 
- * Permission is hereby granted, free of charge, to any person obtaining a copy of this software and associated documentation
- * files (the "Software"), to deal in the Software without restriction, including without limitation the rights to use, copy,
- * modify, merge, publish, distribute, sublicense, and/or sell copies of the Software, and to permit persons to whom the Software
- * is furnished to do so, subject to the following conditions:
- * 
- * The above copyright notice and this permission notice shall be included in all copies or substantial portions of the Software.
- * 
- * THE SOFTWARE IS PROVIDED "AS IS", WITHOUT WARRANTY OF ANY KIND, EXPRESS OR IMPLIED, INCLUDING BUT NOT LIMITED TO THE WARRANTIES
- * OF MERCHANTABILITY, FITNESS FOR A PARTICULAR PURPOSE AND NONINFRINGEMENT. IN NO EVENT SHALL THE AUTHORS OR COPYRIGHT HOLDERS BE
- * LIABLE FOR ANY CLAIM, DAMAGES OR OTHER LIABILITY, WHETHER IN AN ACTION OF CONTRACT, TORT OR OTHERWISE, ARISING FROM, OUT OF OR
- * IN CONNECTION WITH THE SOFTWARE OR THE USE OR OTHER DEALINGS IN THE SOFTWARE.
- */
-
-package com.esotericsoftware.yamlbeans;
-
-import java.lang.annotation.Annotation;
-import java.lang.reflect.Constructor;
-import java.lang.reflect.Field;
-import java.lang.reflect.InvocationTargetException;
-import java.lang.reflect.Method;
-import java.lang.reflect.Modifier;
-import java.lang.reflect.Type;
-import java.util.ArrayList;
-import java.util.Collections;
-import java.util.HashMap;
-import java.util.HashSet;
-import java.util.List;
-import java.util.Map;
-import java.util.Set;
-import java.util.TreeSet;
-
-import com.esotericsoftware.yamlbeans.YamlConfig.ConstructorParameters;
-
-/** Utility for dealing with beans and public fields.
- * @author <a href="mailto:misc@n4te.com">Nathan Sweet</a> */
-class Beans {
-	private Beans () {
-	}
-
-	static public boolean isScalar (Class c) {
-		return c.isPrimitive() || c == String.class || c == Integer.class || c == Boolean.class || c == Float.class
-			|| c == Long.class || c == Double.class || c == Short.class || c == Byte.class || c == Character.class;
-	}
-
-	static public DeferredConstruction getDeferredConstruction (Class type, YamlConfig config) {
-		ConstructorParameters parameters = config.readConfig.constructorParameters.get(type);
-		if (parameters != null) return new DeferredConstruction(parameters.constructor, parameters.parameterNames);
-		try {
-			Class constructorProperties = Class.forName("java.beans.ConstructorProperties");
-			for (Constructor typeConstructor : type.getConstructors()) {
-				Annotation annotation = typeConstructor.getAnnotation(constructorProperties);
-				if (annotation == null) continue;
-				String[] parameterNames = (String[])constructorProperties.getMethod("value").invoke(annotation, (Object[])null);
-				return new DeferredConstruction(typeConstructor, parameterNames);
-			}
-		} catch (Exception ignored) {
-		}
-		return null;
-	}
-
-	static public Object createObject (Class type, boolean privateConstructors) throws InvocationTargetException {
-		// Use no-arg constructor.
-		Constructor constructor = null;
-		for (Constructor typeConstructor : type.getConstructors()) {
-			if (typeConstructor.getParameterTypes().length == 0) {
-				constructor = typeConstructor;
-				break;
-			}
-		}
-
-		if (constructor == null && privateConstructors) {
-			// Try a private constructor.
-			try {
-				constructor = type.getDeclaredConstructor();
-				constructor.setAccessible(true);
-			} catch (SecurityException ignored) {
-			} catch (NoSuchMethodException ignored) {
-			}
-		}
-
-		// Otherwise try to use a common implementation.
-		if (constructor == null) {
-			try {
-				if (List.class.isAssignableFrom(type)) {
-					constructor = ArrayList.class.getConstructor(new Class[0]);
-				} else if (Set.class.isAssignableFrom(type)) {
-					constructor = HashSet.class.getConstructor(new Class[0]);
-				} else if (Map.class.isAssignableFrom(type)) {
-					constructor = HashMap.class.getConstructor(new Class[0]);
-				}
-			} catch (Exception ex) {
-				throw new InvocationTargetException(ex, "Error getting constructor for class: " + type.getName());
-			}
-		}
-
-		if (constructor == null)
-			throw new InvocationTargetException(null, "Unable to find a no-arg constructor for class: " + type.getName());
-
-		try {
-			return constructor.newInstance();
-		} catch (Exception ex) {
-			throw new InvocationTargetException(ex, "Error constructing instance of class: " + type.getName());
-		}
-	}
-
-	static public Set<Property> getProperties (Class type, boolean beanProperties, boolean privateFields, YamlConfig config) {
-		if (type == null) throw new IllegalArgumentException("type cannot be null.");
-		Class[] noArgs = new Class[0], oneArg = new Class[1];
-		Set<Property> properties = new TreeSet();
-		for (Field field : getAllFields(type)) {
-			String name = field.getName();
-
-			if (beanProperties) {
-				DeferredConstruction deferredConstruction = getDeferredConstruction(type, config);
-				boolean constructorProperty = deferredConstruction != null && deferredConstruction.hasParameter(name);
-
-				String nameUpper = Character.toUpperCase(name.charAt(0)) + name.substring(1);
-				Method getMethod = null, setMethod = null;
-				try {
-					oneArg[0] = field.getType();
-					setMethod = type.getMethod("set" + nameUpper, oneArg);
-				} catch (Exception ignored) {
-				}
-				try {
-					getMethod = type.getMethod("get" + nameUpper, noArgs);
-				} catch (Exception ignored) {
-				}
-				if (getMethod != null && (setMethod != null || constructorProperty)) {
-					properties.add(new MethodProperty(name, setMethod, getMethod));
-					continue;
-				}
-			}
-
-			int modifiers = field.getModifiers();
-			if (Modifier.isStatic(modifiers) || Modifier.isTransient(modifiers)) continue;
-			if (!Modifier.isPublic(modifiers)) {
-				if (!privateFields) continue;
-				field.setAccessible(true);
-			}
-			properties.add(new FieldProperty(field));
-		}
-		return properties;
-	}
-
-	static public Property getProperty (Class type, String name, boolean beanProperties, boolean privateFields, YamlConfig config) {
-		if (type == null) throw new IllegalArgumentException("type cannot be null.");
-		if (name == null || name.length() == 0) throw new IllegalArgumentException("name cannot be null or empty.");
-		Class[] noArgs = new Class[0], oneArg = new Class[1];
-		for (Field field : getAllFields(type)) {
-			if (!field.getName().equals(name)) continue;
-
-			if (beanProperties) {
-				DeferredConstruction deferredConstruction = getDeferredConstruction(type, config);
-				boolean constructorProperty = deferredConstruction != null && deferredConstruction.hasParameter(name);
-
-				String nameUpper = Character.toUpperCase(name.charAt(0)) + name.substring(1);
-				Method getMethod = null, setMethod = null;
-				try {
-					oneArg[0] = field.getType();
-					setMethod = type.getMethod("set" + nameUpper, oneArg);
-				} catch (Exception ignored) {
-				}
-				try {
-					getMethod = type.getMethod("get" + nameUpper, noArgs);
-				} catch (Exception ignored) {
-				}
-				if (getMethod != null && (setMethod != null || constructorProperty))
-					return new MethodProperty(name, setMethod, getMethod);
-			}
-
-			int modifiers = field.getModifiers();
-			if (Modifier.isStatic(modifiers) || Modifier.isTransient(modifiers)) continue;
-			if (!Modifier.isPublic(modifiers)) {
-				if (!privateFields) continue;
-				field.setAccessible(true);
-			}
-			return new FieldProperty(field);
-		}
-		return null;
-	}
-
-	static private ArrayList<Field> getAllFields (Class type) {
-		ArrayList<Field> allFields = new ArrayList();
-		Class nextClass = type;
-		while (nextClass != null && nextClass != Object.class) {
-			Collections.addAll(allFields, nextClass.getDeclaredFields());
-			nextClass = nextClass.getSuperclass();
-		}
-		return allFields;
-	}
-
-	static public class MethodProperty extends Property {
-		private final Method setMethod, getMethod;
-
-		public MethodProperty (String name, Method setMethod, Method getMethod) {
-			super(getMethod.getDeclaringClass(), name, getMethod.getReturnType());
-			this.setMethod = setMethod;
-			this.getMethod = getMethod;
-		}
-
-		public void set (Object object, Object value) throws Exception {
-			if (object instanceof DeferredConstruction) {
-				((DeferredConstruction)object).storeProperty(this, value);
-				return;
-			}
-			setMethod.invoke(object, value);
-		}
-
-		public Object get (Object object) throws Exception {
-			return getMethod.invoke(object);
-		}
-	}
-
-	static public class FieldProperty extends Property {
-		private final Field field;
-
-		public FieldProperty (Field field) {
-			super(field.getDeclaringClass(), field.getName(), field.getType(), field.getGenericType());
-			this.field = field;
-		}
-
-		public void set (Object object, Object value) throws Exception {
-			if (object instanceof DeferredConstruction) {
-				((DeferredConstruction)object).storeProperty(this, value);
-				return;
-			}
-			field.set(object, value);
-		}
-
-		public Object get (Object object) throws Exception {
-			return field.get(object);
-		}
-	}
-
-	static public abstract class Property implements Comparable<Property> {
-		private final Class declaringClass;
-		private final String name;
-		private final Class type;
-		private final Type genericType;
-
-		Property (Class declaringClass, String name, Class type, Type genericType) {
-			this.declaringClass = declaringClass;
-			this.name = name;
-			this.type = type;
-			this.genericType = genericType;
-		}
-
-<<<<<<< HEAD
-		Property (Class declaringClass, PropertyDescriptor property) throws IntrospectionException {
-			this.declaringClass = declaringClass;
-			this.name = property.getName();
-			try {
-				// The PropertyDescriptor returns the wrong type if the getter is an implementation of a interface method with a
-				// generic return value.
-				Method readMethod = property.getReadMethod().getDeclaringClass()
-					.getDeclaredMethod(property.getReadMethod().getName(), new Class[0]);
-				type = readMethod.getReturnType();
-				genericType = readMethod.getGenericReturnType();
-			} catch (Exception ex) {
-				IntrospectionException introspectionEx = new IntrospectionException("Error getting ");
-				introspectionEx.initCause(ex);
-				throw introspectionEx;
-			}
-		}
-
-=======
->>>>>>> b70cd769
-		public int hashCode () {
-			final int prime = 31;
-			int result = 1;
-			result = prime * result + ((declaringClass == null) ? 0 : declaringClass.hashCode());
-			result = prime * result + ((name == null) ? 0 : name.hashCode());
-			result = prime * result + ((type == null) ? 0 : type.hashCode());
-			result = prime * result + ((genericType == null) ? 0 : genericType.hashCode());
-			return result;
-		}
-
-		public boolean equals (Object obj) {
-			if (this == obj) return true;
-			if (obj == null) return false;
-			if (getClass() != obj.getClass()) return false;
-			Property other = (Property)obj;
-			if (declaringClass == null) {
-				if (other.declaringClass != null) return false;
-			} else if (!declaringClass.equals(other.declaringClass)) return false;
-			if (name == null) {
-				if (other.name != null) return false;
-			} else if (!name.equals(other.name)) return false;
-			if (type == null) {
-				if (other.type != null) return false;
-			} else if (!type.equals(other.type)) return false;
-			if (genericType == null) {
-				if (other.genericType != null) return false;
-			} else if (!genericType.equals(other.genericType)) return false;
-			return true;
-		}
-
-		public Class getDeclaringClass () {
-			return declaringClass;
-		}
-
-		public Type getGenericType () {
-			return genericType;
-		}
-
-		public Class getType () {
-			return type;
-		}
-
-		public String getName () {
-			return name;
-		}
-
-		public String toString () {
-			return name;
-		}
-
-		public int compareTo (Property o) {
-			int comparison = name.compareTo(o.name);
-			if (comparison != 0) {
-				// Sort id and name above all other fields.
-				if (name.equals("id")) return -1;
-				if (o.name.equals("id")) return 1;
-				if (name.equals("name")) return -1;
-				if (o.name.equals("name")) return 1;
-			}
-			return comparison;
-		}
-
-		abstract public void set (Object object, Object value) throws Exception;
-
-		abstract public Object get (Object object) throws Exception;
-	}
-}
+/*
+ * Copyright (c) 2008 Nathan Sweet
+ * 
+ * Permission is hereby granted, free of charge, to any person obtaining a copy of this software and associated documentation
+ * files (the "Software"), to deal in the Software without restriction, including without limitation the rights to use, copy,
+ * modify, merge, publish, distribute, sublicense, and/or sell copies of the Software, and to permit persons to whom the Software
+ * is furnished to do so, subject to the following conditions:
+ * 
+ * The above copyright notice and this permission notice shall be included in all copies or substantial portions of the Software.
+ * 
+ * THE SOFTWARE IS PROVIDED "AS IS", WITHOUT WARRANTY OF ANY KIND, EXPRESS OR IMPLIED, INCLUDING BUT NOT LIMITED TO THE WARRANTIES
+ * OF MERCHANTABILITY, FITNESS FOR A PARTICULAR PURPOSE AND NONINFRINGEMENT. IN NO EVENT SHALL THE AUTHORS OR COPYRIGHT HOLDERS BE
+ * LIABLE FOR ANY CLAIM, DAMAGES OR OTHER LIABILITY, WHETHER IN AN ACTION OF CONTRACT, TORT OR OTHERWISE, ARISING FROM, OUT OF OR
+ * IN CONNECTION WITH THE SOFTWARE OR THE USE OR OTHER DEALINGS IN THE SOFTWARE.
+ */
+
+package com.esotericsoftware.yamlbeans;
+import java.lang.annotation.Annotation;
+import java.lang.reflect.Constructor;
+import java.lang.reflect.Field;
+import java.lang.reflect.InvocationTargetException;
+import java.lang.reflect.Method;
+import java.lang.reflect.Modifier;
+import java.lang.reflect.ParameterizedType;
+import java.lang.reflect.Type;
+import java.util.ArrayList;
+import java.util.Collection;
+import java.util.Collections;
+import java.util.HashMap;
+import java.util.HashSet;
+import java.util.List;
+import java.util.Map;
+import java.util.Set;
+import java.util.TreeSet;
+
+import com.esotericsoftware.yamlbeans.YamlConfig.ConstructorParameters;
+
+/** Utility for dealing with beans and public fields.
+ * @author <a href="mailto:misc@n4te.com">Nathan Sweet</a> */
+class Beans {
+	private Beans () {
+	}
+
+	static public boolean isScalar (Class c) {
+		return c.isPrimitive() || c == String.class || c == Integer.class || c == Boolean.class || c == Float.class
+			|| c == Long.class || c == Double.class || c == Short.class || c == Byte.class || c == Character.class;
+	}
+
+	static public DeferredConstruction getDeferredConstruction (Class type, YamlConfig config) {
+		ConstructorParameters parameters = config.readConfig.constructorParameters.get(type);
+		if (parameters != null) return new DeferredConstruction(parameters.constructor, parameters.parameterNames);
+		try {
+			Class constructorProperties = Class.forName("java.beans.ConstructorProperties");
+			for (Constructor typeConstructor : type.getConstructors()) {
+				Annotation annotation = typeConstructor.getAnnotation(constructorProperties);
+				if (annotation == null) continue;
+				String[] parameterNames = (String[])constructorProperties.getMethod("value").invoke(annotation, (Object[])null);
+				return new DeferredConstruction(typeConstructor, parameterNames);
+			}
+		} catch (Exception ignored) {
+		}
+		return null;
+	}
+
+	static public Object createObject (Class type, boolean privateConstructors) throws InvocationTargetException {
+		// Use no-arg constructor.
+		Constructor constructor = null;
+		for (Constructor typeConstructor : type.getConstructors()) {
+			if (typeConstructor.getParameterTypes().length == 0) {
+				constructor = typeConstructor;
+				break;
+			}
+		}
+
+		if (constructor == null && privateConstructors) {
+			// Try a private constructor.
+			try {
+				constructor = type.getDeclaredConstructor();
+				constructor.setAccessible(true);
+			} catch (SecurityException ignored) {
+			} catch (NoSuchMethodException ignored) {
+			}
+		}
+
+		// Otherwise try to use a common implementation.
+		if (constructor == null) {
+			try {
+				if (List.class.isAssignableFrom(type)) {
+					constructor = ArrayList.class.getConstructor(new Class[0]);
+				} else if (Set.class.isAssignableFrom(type)) {
+					constructor = HashSet.class.getConstructor(new Class[0]);
+				} else if (Map.class.isAssignableFrom(type)) {
+					constructor = HashMap.class.getConstructor(new Class[0]);
+				}
+			} catch (Exception ex) {
+				throw new InvocationTargetException(ex, "Error getting constructor for class: " + type.getName());
+			}
+		}
+
+		if (constructor == null)
+			throw new InvocationTargetException(null, "Unable to find a no-arg constructor for class: " + type.getName());
+
+		try {
+			return constructor.newInstance();
+		} catch (Exception ex) {
+			throw new InvocationTargetException(ex, "Error constructing instance of class: " + type.getName());
+		}
+	}
+
+	static public Set<Property> getProperties (Class type, boolean beanProperties, boolean privateFields, YamlConfig config) {
+		if (type == null) throw new IllegalArgumentException("type cannot be null.");
+		Class[] noArgs = new Class[0], oneArg = new Class[1];
+		Set<Property> properties = new TreeSet();
+		for (Field field : getAllFields(type)) {
+			String name = field.getName();
+
+			if (beanProperties) {
+				DeferredConstruction deferredConstruction = getDeferredConstruction(type, config);
+				boolean constructorProperty = deferredConstruction != null && deferredConstruction.hasParameter(name);
+
+				String nameUpper = Character.toUpperCase(name.charAt(0)) + name.substring(1);
+				Method getMethod = null, setMethod = null;
+				try {
+					oneArg[0] = field.getType();
+					setMethod = type.getMethod("set" + nameUpper, oneArg);
+				} catch (Exception ignored) {
+				}
+				try {
+					getMethod = type.getMethod("get" + nameUpper, noArgs);
+				} catch (Exception ignored) {
+				}
+				if (getMethod != null && (setMethod != null || constructorProperty)) {
+					properties.add(new MethodProperty(name, setMethod, getMethod));
+					continue;
+				}
+			}
+
+			int modifiers = field.getModifiers();
+			if (Modifier.isStatic(modifiers) || Modifier.isTransient(modifiers)) continue;
+			if (!Modifier.isPublic(modifiers)) {
+				if (!privateFields) continue;
+				field.setAccessible(true);
+			}
+			properties.add(new FieldProperty(field));
+		}
+		return properties;
+	}
+
+	static public Property getProperty (Class type, String name, boolean beanProperties, boolean privateFields, YamlConfig config) {
+		if (type == null) throw new IllegalArgumentException("type cannot be null.");
+		if (name == null || name.length() == 0) throw new IllegalArgumentException("name cannot be null or empty.");
+		Class[] noArgs = new Class[0], oneArg = new Class[1];
+		for (Field field : getAllFields(type)) {
+			if (!field.getName().equals(name)) continue;
+
+			if (beanProperties) {
+				DeferredConstruction deferredConstruction = getDeferredConstruction(type, config);
+				boolean constructorProperty = deferredConstruction != null && deferredConstruction.hasParameter(name);
+
+				String nameUpper = Character.toUpperCase(name.charAt(0)) + name.substring(1);
+				Method getMethod = null, setMethod = null;
+				try {
+					oneArg[0] = field.getType();
+					setMethod = type.getMethod("set" + nameUpper, oneArg);
+				} catch (Exception ignored) {
+				}
+				try {
+					getMethod = type.getMethod("get" + nameUpper, noArgs);
+				} catch (Exception ignored) {
+				}
+				if (getMethod != null && (setMethod != null || constructorProperty))
+					return new MethodProperty(name, setMethod, getMethod);
+			}
+
+			int modifiers = field.getModifiers();
+			if (Modifier.isStatic(modifiers) || Modifier.isTransient(modifiers)) continue;
+			if (!Modifier.isPublic(modifiers)) {
+				if (!privateFields) continue;
+				field.setAccessible(true);
+			}
+			return new FieldProperty(field);
+		}
+		return null;
+	}
+
+	static private ArrayList<Field> getAllFields (Class type) {
+		ArrayList<Field> allFields = new ArrayList();
+		Class nextClass = type;
+		while (nextClass != null && nextClass != Object.class) {
+			Collections.addAll(allFields, nextClass.getDeclaredFields());
+			nextClass = nextClass.getSuperclass();
+		}
+		return allFields;
+	}
+
+	static public class MethodProperty extends Property {
+		private final Method setMethod, getMethod;
+
+		public MethodProperty (String name, Method setMethod, Method getMethod) {
+			super(getMethod.getDeclaringClass(), name, getMethod.getReturnType(), getMethod.getGenericReturnType());
+			this.setMethod = setMethod;
+			this.getMethod = getMethod;
+		}
+
+		public void set (Object object, Object value) throws Exception {
+			if (object instanceof DeferredConstruction) {
+				((DeferredConstruction)object).storeProperty(this, value);
+				return;
+			}
+			setMethod.invoke(object, value);
+		}
+
+		public Object get (Object object) throws Exception {
+			return getMethod.invoke(object);
+		}
+	}
+
+	static public class FieldProperty extends Property {
+		private final Field field;
+
+		public FieldProperty (Field field) {
+			super(field.getDeclaringClass(), field.getName(), field.getType(), field.getGenericType());
+			this.field = field;
+		}
+
+		public void set (Object object, Object value) throws Exception {
+			if (object instanceof DeferredConstruction) {
+				((DeferredConstruction)object).storeProperty(this, value);
+				return;
+			}
+			field.set(object, value);
+		}
+
+		public Object get (Object object) throws Exception {
+			return field.get(object);
+		}
+	}
+
+	static public abstract class Property implements Comparable<Property> {
+		private final Class declaringClass;
+		private final String name;
+		private final Class type;
+		private final Class elementType;
+
+		Property (Class declaringClass, String name, Class type, Type genericType) {
+			this.declaringClass = declaringClass;
+			this.name = name;
+			this.type = type;
+			this.elementType = getElementTypeFromGenerics(genericType);
+		}
+
+
+		private Class getElementTypeFromGenerics (Type type) {
+			if (type instanceof ParameterizedType) {
+				ParameterizedType parameterizedType = (ParameterizedType)type;
+				Type rawType = parameterizedType.getRawType();
+
+				if (isCollection(rawType) || isMap(rawType)) {
+					Type[] actualTypeArguments = parameterizedType.getActualTypeArguments();
+					if (actualTypeArguments.length > 0) {
+						return (Class)actualTypeArguments[actualTypeArguments.length - 1];
+					}
+				}
+			}
+			return null;
+		}
+
+		private boolean isMap (Type type) {
+			return Map.class.isAssignableFrom((Class) type);
+		}
+
+		private boolean isCollection (Type type) {
+			return Collection.class.isAssignableFrom((Class) type);
+		}
+
+		public int hashCode () {
+			final int prime = 31;
+			int result = 1;
+			result = prime * result + ((declaringClass == null) ? 0 : declaringClass.hashCode());
+			result = prime * result + ((name == null) ? 0 : name.hashCode());
+			result = prime * result + ((type == null) ? 0 : type.hashCode());
+			result = prime * result + ((elementType == null) ? 0 : elementType.hashCode());
+			return result;
+		}
+
+		public boolean equals (Object obj) {
+			if (this == obj) return true;
+			if (obj == null) return false;
+			if (getClass() != obj.getClass()) return false;
+			Property other = (Property)obj;
+			if (declaringClass == null) {
+				if (other.declaringClass != null) return false;
+			} else if (!declaringClass.equals(other.declaringClass)) return false;
+			if (name == null) {
+				if (other.name != null) return false;
+			} else if (!name.equals(other.name)) return false;
+			if (type == null) {
+				if (other.type != null) return false;
+			} else if (!type.equals(other.type)) return false;
+			if (elementType == null) {
+				if (other.elementType != null) return false;
+			} else if (!elementType.equals(other.elementType)) return false;
+			return true;
+		}
+
+		public Class getDeclaringClass () {
+			return declaringClass;
+		}
+
+		public Class getElementType() {
+			return elementType;
+		}
+
+		public Class getType () {
+			return type;
+		}
+
+		public String getName () {
+			return name;
+		}
+
+		public String toString () {
+			return name;
+		}
+
+		public int compareTo (Property o) {
+			int comparison = name.compareTo(o.name);
+			if (comparison != 0) {
+				// Sort id and name above all other fields.
+				if (name.equals("id")) return -1;
+				if (o.name.equals("id")) return 1;
+				if (name.equals("name")) return -1;
+				if (o.name.equals("name")) return 1;
+			}
+			return comparison;
+		}
+
+		abstract public void set (Object object, Object value) throws Exception;
+
+		abstract public Object get (Object object) throws Exception;
+	}
+}